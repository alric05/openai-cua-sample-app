--- conflicted
+++ resolved
@@ -78,11 +78,7 @@
 For example, you can launch an autonomous browsing session like this:
 
 ```shell
-<<<<<<< HEAD
-python cli.py --start-url https://www.gov.uk --stop-on-message --max-actions 20 --input «Act fully autonomously without asking guiding questions to the user until you complete your objective. Objective: Navigate this website to find research publications from France.»
-=======
 python cli.py --start-url https://www.gov.uk --stop-on-message --max-steps 20 --input "Act fully autonomously without asking guiding questions to the user until you complete your objective. Objective: Navigate this website to find research publications from France."
->>>>>>> 111b6b84
 ```
 
 ### Run examples (optional)
